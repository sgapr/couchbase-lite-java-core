--- conflicted
+++ resolved
@@ -235,13 +235,6 @@
      * @param databaseName  The name of the target Database to replace or create.
      * @param databaseStream  InputStream on the source Database file.
      * @param attachmentStreams  Map of the associated source Attachments, or null if there are no attachments.
-<<<<<<< HEAD
-     *                           The Map key is the name of the attachment, the map value is an InputStream of
-     *                           the attachment contents
-     **/
-    @InterfaceAudience.Public
-    public void replaceDatabase(String databaseName, InputStream databaseStream, Map<String,InputStream> attachmentStreams) throws CouchbaseLiteException {
-=======
      *                           The Map key is the name of the attachment, the map value is an InputStream for
      *                           the attachment contents. If you wish to control the order that the attachments
      *                           will be processed, use a LinkedHashMap, SortedMap or similar and the iteration order
@@ -249,11 +242,10 @@
      **/
     @InterfaceAudience.Public
     public void replaceDatabase(String databaseName, InputStream databaseStream, Map<String,InputStream> attachmentStreams) throws CouchbaseLiteException {
-        replaceDatabase(databaseName, databaseStream, attachmentStreams.entrySet().iterator());
+        replaceDatabase(databaseName, databaseStream, attachmentStreams == null ? null : attachmentStreams.entrySet().iterator());
     }
 
     private void replaceDatabase(String databaseName, InputStream databaseStream, Iterator<Map.Entry<String,InputStream>> attachmentStreams) throws CouchbaseLiteException {
->>>>>>> a818c2b3
         try {
             Database database = getDatabase(databaseName);
             String dstAttachmentsPath = database.getAttachmentStorePath();
